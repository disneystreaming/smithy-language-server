--- conflicted
+++ resolved
@@ -450,13 +450,6 @@
         assertThat(technicallyValid.getDocumentIdAt(new Position(0, 56)), documentShapeId("foo$bar", DocumentId.Type.RELATIVE_WITH_MEMBER));
     }
 
-<<<<<<< HEAD
-    private static int safeIndex(int standardOffset, int line) {
-        return standardOffset + (line * (System.lineSeparator().length() - 1));
-    }
-
-    private static String safeString(String s) {
-=======
     // This is used to convert the character offset in a file that assumes a single character
     // line break, and make that same offset safe with multi character line breaks.
     //
@@ -470,10 +463,9 @@
     // Don't use this if you didn't manually type out the '\n's.
     // TODO: Remove this for textblocks
     public static String safeString(String s) {
->>>>>>> d4679794
         return s.replace("\n", System.lineSeparator());
     }
-    
+
     private static Document makeDocument(String s) {
         return Document.of(safeString(s));
     }
