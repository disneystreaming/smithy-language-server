/*
 * Copyright Amazon.com, Inc. or its affiliates. All Rights Reserved.
 * SPDX-License-Identifier: Apache-2.0
 */

package software.amazon.smithy.lsp.document;

import java.nio.CharBuffer;
import java.util.ArrayList;
import java.util.List;
import org.eclipse.lsp4j.Position;
import org.eclipse.lsp4j.Range;
import software.amazon.smithy.lsp.protocol.RangeAdapter;

/**
 * In-memory representation of a text document, indexed by line, which can
 * be patched in-place.
 *
 * <p>Methods on this class will often return {@code -1} or {@code null} for
 * failure cases to reduce allocations, since these methods may be called
 * frequently.
 */
public final class Document {
    private final StringBuilder buffer;
    private int[] lineIndices;

    private Document(StringBuilder buffer, int[] lineIndices) {
        this.buffer = buffer;
        this.lineIndices = lineIndices;
    }

    /**
     * @param string String to create a document for
     * @return The created document
     */
    public static Document of(String string) {
        StringBuilder buffer = new StringBuilder(string);
        int[] lineIndicies = computeLineIndicies(buffer);
        return new Document(buffer, lineIndicies);
    }

    /**
     * @return A copy of this document
     */
    public Document copy() {
        // Probably don't need to recompute the line indicies
        return Document.of(copyText());
    }

    /**
     * @param range The range to apply the edit to. Providing {@code null} will
     *              replace the text in the document
     * @param text The text of the edit to apply
     */
    public void applyEdit(Range range, String text) {
        if (range == null) {
            buffer.replace(0, buffer.length(), text);
        } else {
            Position start = range.getStart();
            Position end = range.getEnd();
            if (start.getLine() >= lineIndices.length) {
                buffer.append(text);
            } else {
                int startIndex = lineIndices[start.getLine()] + start.getCharacter();
                if (end.getLine() >= lineIndices.length) {
                    buffer.replace(startIndex, buffer.length(), text);
                } else {
                    int endIndex = lineIndices[end.getLine()] + end.getCharacter();
                    buffer.replace(startIndex, endIndex, text);
                }
            }
        }
        this.lineIndices = computeLineIndicies(buffer);
    }

    /**
     * @return The range of the document, from (0, 0) to {@link #end()}
     */
    public Range getFullRange() {
        return RangeAdapter.offset(end());
    }

    /**
     * @param line The line to find the index of
     * @return The index of the start of the given {@code line}, or {@code -1}
     *  if the line doesn't exist
     */
    public int indexOfLine(int line) {
        if (line >= lineIndices.length || line < 0) {
            return -1;
        }
        return lineIndices[line];
    }

    /**
     * @param idx Index to find the line of
     * @return The line that {@code idx} is within or {@code -1} if the line
     *  doesn't exist
     */
    public int lineOfIndex(int idx) {
        // TODO: Use binary search or similar
        if (idx >= length() || idx < 0) {
            return -1;
        }

        for (int line = 0; line <= lastLine() - 1; line++) {
            int currentLineIdx = indexOfLine(line);
            int nextLineIdx = indexOfLine(line + 1);
            if (idx >= currentLineIdx && idx < nextLineIdx) {
                return line;
            }
        }

        return lastLine();
    }

    /**
     * @param position The position to find the index of
     * @return The index of the position in this document, or {@code -1} if the
     *  position is out of bounds
     */
    public int indexOfPosition(Position position) {
        return indexOfPosition(position.getLine(), position.getCharacter());
    }

    /**
     * @param line The line of the index to find
     * @param character The character offset in the line
     * @return The index of the position in this document, or {@code -1} if the
     *  position is out of bounds
     */
    public int indexOfPosition(int line, int character) {
        int startLineIdx = indexOfLine(line);
        if (startLineIdx < 0) {
            // line is oob
            return -1;
        }


        int idx = startLineIdx + character;
        if (line == lastLine()) {
            if (idx >= buffer.length()) {
                // index is oob
                return -1;
            }
        } else {
            if (idx >= indexOfLine(line + 1)) {
                // index is onto next line
                return -1;
            }
        }

        return idx;
    }

    /**
     * @param index The index to find the position of
     * @return The position of the index in this document, or {@code null} if
     *  the index is out of bounds
     */
    public Position positionAtIndex(int index) {
        int line = lineOfIndex(index);
        if (line < 0) {
            return null;
        }
        int lineStart = indexOfLine(line);
        int character = index - lineStart;
        return new Position(line, character);
    }

    /**
     * @param line The line to find the end of
     * @return The index of the end of the given line, or {@code -1} if the
     *  line is out of bounds
     */
    public int lineEnd(int line) {
        if (line > lastLine() || line < 0) {
            return -1;
        }

        if (line == lastLine()) {
            return length() - 1;
        } else {
            return indexOfLine(line + 1) - 1;
        }
    }

    /**
     * @return The line number of the last line in this document
     */
    public int lastLine() {
        return lineIndices.length - 1;
    }

    /**
     * @return The end position of this document
     */
    public Position end() {
        return new Position(
                lineIndices.length - 1,
                buffer.length() - lineIndices[lineIndices.length - 1]);
    }

    /**
     * @param s The string to find the next index of
     * @param after The index to start the search at
     * @return The index of the next occurrence of {@code s} after {@code after}
     *  or {@code -1} if one doesn't exist
     */
    public int nextIndexOf(String s, int after) {
        return buffer.indexOf(s, after);
    }

    /**
     * @param s The string to find the last index of
     * @param before The index to end the search at
     * @return The index of the last occurrence of {@code s} before {@code before}
     *  or {@code -1} if one doesn't exist
     */
    public int lastIndexOf(String s, int before) {
        return buffer.lastIndexOf(s, before);
    }

    /**
     * @param c The character to find the last index of
     * @param before The index to stop the search at
     * @param line The line to search within
     * @return The index of the last occurrence of {@code c} before {@code before}
     *  on the line {@code line} or {@code -1} if one doesn't exist
     */
    int lastIndexOfOnLine(char c, int before, int line) {
        int lineIdx = indexOfLine(line);
        for (int i = before; i >= lineIdx; i--) {
            if (buffer.charAt(i) == c) {
                return i;
            }
        }
        return -1;
    }

    /**
     * @return A reference to the text in this document
     */
    public CharSequence borrowText() {
        return buffer;
    }

    /**
     * @param range The range to borrow the text of
     * @return A reference to the text in this document within the given {@code range}
     *  or {@code null} if the range is out of bounds
     */
    public CharBuffer borrowRange(Range range) {
        int startLine = range.getStart().getLine();
        int startChar = range.getStart().getCharacter();
        int endLine = range.getEnd().getLine();
        int endChar = range.getEnd().getCharacter();

        // TODO: Maybe make this return the whole thing, thing up to an index, or thing after an
        //  index if one of the indicies is out of bounds.
        int startLineIdx = indexOfLine(startLine);
        int endLineIdx = indexOfLine(endLine);
        if (startLineIdx < 0 || endLineIdx < 0) {
            return null;
        }

        int startIdx = startLineIdx + startChar;
        int endIdx = endLineIdx + endChar;
        if (startIdx > buffer.length() || endIdx > buffer.length()) {
            return null;
        }

        return CharBuffer.wrap(buffer, startIdx, endIdx);
    }

    /**
     * @param position The position within the token to borrow
     * @return A reference to the token that the given {@code position} is
     *  within, or {@code null} if the position is not within a token
     */
    public CharBuffer borrowToken(Position position) {
        int idx = indexOfPosition(position);
        if (idx < 0) {
            return null;
        }

        char atIdx = buffer.charAt(idx);
        // Not a token
        if (!Character.isLetterOrDigit(atIdx) && atIdx != '_') {
            return null;
        }

        int startIdx = idx;
        while (startIdx >= 0) {
            char c = buffer.charAt(startIdx);
            if (Character.isLetterOrDigit(c) || c == '_') {
                startIdx--;
            } else {
                break;
            }
        }

        int endIdx = idx;
        while (endIdx < buffer.length()) {
            char c = buffer.charAt(endIdx);
            if (Character.isLetterOrDigit(c) || c == '_') {
                endIdx++;
            } else {
                break;
            }
        }

        return CharBuffer.wrap(buffer, startIdx + 1, endIdx);
    }

    /**
     * @param position The position within the id to borrow
     * @return A reference to the id that the given {@code position} is
     *  within, or {@code null} if the position is not within an id
     */
    public CharBuffer borrowId(Position position) {
        DocumentId id = getDocumentIdAt(position);
        if (id == null) {
            return null;
        }
        return id.borrowIdValue();
    }

    /**
     * @param position The position within the id to get
     * @return A new id that the given {@code position} is
     *  within, or {@code null} if the position is not within an id
     */
    public DocumentId getDocumentIdAt(Position position) {
        int idx = indexOfPosition(position);
        if (idx < 0) {
            return null;
        }

        char atIdx = buffer.charAt(idx);
        if (!isIdChar(atIdx)) {
            return null;
        }

        boolean hasHash = false;
        boolean hasDollar = false;
        boolean hasDot = false;
        int startIdx = idx;
        while (startIdx >= 0) {
            char c = buffer.charAt(startIdx);
            if (isIdChar(c)) {
                switch (c) {
                    case '#':
                        hasHash = true;
                        break;
                    case '$':
                        hasDollar = true;
                        break;
                    case '.':
                        hasDot = true;
                        break;
                    default:
                        break;
                }
                startIdx -= 1;
            } else {
                break;
            }
        }

        int endIdx = idx;
        while (endIdx < buffer.length()) {
            char c = buffer.charAt(endIdx);
            if (isIdChar(c)) {
                switch (c) {
                    case '#':
                        hasHash = true;
                        break;
                    case '$':
                        hasDollar = true;
                        break;
                    case '.':
                        hasDot = true;
                        break;
                    default:
                        break;
                }

                endIdx += 1;
            } else {
                break;
            }
        }

        // TODO: This can be improved to do some extra validation, like if
        //  there's more than 1 hash or $, its invalid. Additionally, we
        //  should only give a type of *WITH_MEMBER if the position is on
        //  the member itself. We will probably need to add some logic or
        //  keep track of the member itself in order to properly match the
        //  RELATIVE_WITH_MEMBER type in handlers.
        DocumentId.Type type;
        if (hasHash && hasDollar) {
            type = DocumentId.Type.ABSOLUTE_WITH_MEMBER;
        } else if (hasHash) {
            type = DocumentId.Type.ABSOLUTE_ID;
        } else if (hasDollar) {
            type = DocumentId.Type.RELATIVE_WITH_MEMBER;
        } else if (hasDot) {
            type = DocumentId.Type.NAMESPACE;
        } else {
            type = DocumentId.Type.ID;
        }

        int actualStartIdx = startIdx + 1; // because we go past the actual start in the loop
        CharBuffer wrapped = CharBuffer.wrap(buffer, actualStartIdx, endIdx); // endIdx here is non-inclusive
        Position start = positionAtIndex(actualStartIdx);
        Position end = positionAtIndex(endIdx - 1); // because we go pas the actual end in the loop
        Range range = new Range(start, end);
        return new DocumentId(type, wrapped, range);
    }

    private static boolean isIdChar(char c) {
        return Character.isLetterOrDigit(c) || c == '_' || c == '$' || c == '#' || c == '.';
    }

    /**
     * @param line The line to borrow
     * @return A reference to the text in the given line, or {@code null} if
     *  the line doesn't exist
     */
    public CharBuffer borrowLine(int line) {
        if (line >= lineIndices.length || line < 0) {
            return null;
        }

        int lineStart = indexOfLine(line);
        if (line + 1 >= lineIndices.length) {
            return CharBuffer.wrap(buffer, lineStart, buffer.length());
        }

        return CharBuffer.wrap(buffer, lineStart, indexOfLine(line + 1));
    }

    /**
     * @param start The index of the start of the span to borrow
     * @param end The end of the index of the span to borrow (exclusive)
     * @return A reference to the text within the indicies {@code start} and
     *  {@code end}, or {@code null} if the span is out of bounds or start > end
     */
    public CharBuffer borrowSpan(int start, int end) {
        if (start < 0 || end < 0) {
            return null;
        }

        // end is exclusive
        if (end > buffer.length() || start > end) {
            return null;
        }

        return CharBuffer.wrap(buffer, start, end);
    }

    /**
     * @return A copy of the text of this document
     */
    public String copyText() {
        return buffer.toString();
    }

    /**
     * @param range The range to copy the text of
     * @return A copy of the text in this document within the given {@code range}
     *  or {@code null} if the range is out of bounds
     */
    public String copyRange(Range range) {
        CharBuffer borrowed = borrowRange(range);
        if (borrowed == null) {
            return null;
        }

        return borrowed.toString();
    }

    /**
     * @param position The position within the token to copy
     * @return A copy of the token that the given {@code position} is within,
     *  or {@code null} if the position is not within a token
     */
    public String copyToken(Position position) {
        CharSequence token = borrowToken(position);
        if (token == null) {
            return null;
        }
        return token.toString();
    }

    /**
     * @param position The position within the id to copy
     * @return A copy of the id that the given {@code position} is
     *  within, or {@code null} if the position is not within an id
     */
    public String copyId(Position position) {
        CharBuffer id = borrowId(position);
        if (id == null) {
            return null;
        }
        return id.toString();
    }

    /**
     * @param line The line to copy
     * @return A copy of the text in the given line, or {@code null} if the line
     *  doesn't exist
     */
    public String copyLine(int line) {
        CharBuffer borrowed = borrowLine(line);
        if (borrowed == null) {
            return null;
        }
        return borrowed.toString();
    }

    /**
     * @param start The index of the start of the span to copy
     * @param end The index of the end of the span to copy
     * @return A copy of the text within the indicies {@code start} and
     *  {@code end}, or {@code null} if the span is out of bounds or start > end
     */
    public String copySpan(int start, int end) {
        CharBuffer borrowed = borrowSpan(start, end);
        if (borrowed == null) {
            return null;
        }
        return borrowed.toString();
    }

    /**
     * @return The length of the document
     */
    public int length() {
        return buffer.length();
    }

    /**
     * @param index The index to get the character at
     * @return The character at the given index, or {@code \u0000} if one
     *  doesn't exist
     */
    char charAt(int index) {
        if (index < 0 || index >= length()) {
            return '\u0000';
        }
        return buffer.charAt(index);
    }

    // Adapted from String::split
    private static int[] computeLineIndicies(StringBuilder buffer) {
        int matchCount = 0;
        int off = 0;
        int next;
        // Have to box sadly, unless there's some IntArray I'm not aware of. Maybe IntBuffer
        List<Integer> indicies = new ArrayList<>();
        indicies.add(0);
<<<<<<< HEAD
=======
        // This works with \r\n line breaks by basically forgetting about the \r, since we don't actually
        // care about the content of the line
>>>>>>> d4679794
        while ((next = buffer.indexOf("\n", off)) != -1) {
            indicies.add(next + 1);
            off = next + 1;
            ++matchCount;
        }
        return indicies.stream().mapToInt(Integer::intValue).toArray();
    }
}<|MERGE_RESOLUTION|>--- conflicted
+++ resolved
@@ -561,11 +561,8 @@
         // Have to box sadly, unless there's some IntArray I'm not aware of. Maybe IntBuffer
         List<Integer> indicies = new ArrayList<>();
         indicies.add(0);
-<<<<<<< HEAD
-=======
         // This works with \r\n line breaks by basically forgetting about the \r, since we don't actually
         // care about the content of the line
->>>>>>> d4679794
         while ((next = buffer.indexOf("\n", off)) != -1) {
             indicies.add(next + 1);
             off = next + 1;
