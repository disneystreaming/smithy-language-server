name: ci

on:
  push:
<<<<<<< HEAD
    branches: [main, dss]
=======
    branches: [main]
>>>>>>> 97ffbf66
    tags: ["v*"]
  pull_request:
    branches: ["*"]

jobs:
  build:
    runs-on: ${{ matrix.os }}
    name: Java ${{ matrix.java }} ${{ matrix.os }}
    strategy:
      matrix:
        java: [8, 11]
        os: [ubuntu-latest, windows-latest, macos-latest]

    steps:
      - uses: actions/checkout@v2

      - name: Set up JDK ${{ matrix.java }}
        uses: actions/setup-java@v1
        with:
          java-version: ${{ matrix.java }}

      - name: Clean and build
        run: ./gradlew clean build -Plog-tests

  publish:
    name: Publish
    needs: [build]
    if: github.event_name != 'pull_request' && ((github.ref == 'refs/heads/dss') || startsWith(github.ref, 'refs/tags/v'))
    runs-on: ubuntu-latest

    steps:
      - uses: actions/checkout@v2

      - name: Setup mill
        uses: jodersky/setup-mill@master
        with:
          mill-version: 0.9.10

      - name: Cache mill
        uses: coursier/cache-action@v6

      - name: Compile
        run: mill -k --disable-ticker __.compile

      - name: Publish ${{ github.ref }}
        run: ./ci/publish.sh && echo "PUBLISH_VERSION=$(mill -k --disable-ticker show lsp.publishVersion | tr -d '\"')" >> $GITHUB_ENV
        env:
          PGP_PASSPHRASE: ${{ secrets.PGP_PASSPHRASE }}
          PGP_SECRET: ${{ secrets.PGP_SECRET }}
          SONATYPE_PASSWORD: ${{ secrets.SONATYPE_PASSWORD }}
          SONATYPE_USERNAME: ${{ secrets.SONATYPE_USERNAME }}<|MERGE_RESOLUTION|>--- conflicted
+++ resolved
@@ -2,11 +2,7 @@
 
 on:
   push:
-<<<<<<< HEAD
-    branches: [main, dss]
-=======
     branches: [main]
->>>>>>> 97ffbf66
     tags: ["v*"]
   pull_request:
     branches: ["*"]
@@ -29,32 +25,4 @@
           java-version: ${{ matrix.java }}
 
       - name: Clean and build
-        run: ./gradlew clean build -Plog-tests
-
-  publish:
-    name: Publish
-    needs: [build]
-    if: github.event_name != 'pull_request' && ((github.ref == 'refs/heads/dss') || startsWith(github.ref, 'refs/tags/v'))
-    runs-on: ubuntu-latest
-
-    steps:
-      - uses: actions/checkout@v2
-
-      - name: Setup mill
-        uses: jodersky/setup-mill@master
-        with:
-          mill-version: 0.9.10
-
-      - name: Cache mill
-        uses: coursier/cache-action@v6
-
-      - name: Compile
-        run: mill -k --disable-ticker __.compile
-
-      - name: Publish ${{ github.ref }}
-        run: ./ci/publish.sh && echo "PUBLISH_VERSION=$(mill -k --disable-ticker show lsp.publishVersion | tr -d '\"')" >> $GITHUB_ENV
-        env:
-          PGP_PASSPHRASE: ${{ secrets.PGP_PASSPHRASE }}
-          PGP_SECRET: ${{ secrets.PGP_SECRET }}
-          SONATYPE_PASSWORD: ${{ secrets.SONATYPE_PASSWORD }}
-          SONATYPE_USERNAME: ${{ secrets.SONATYPE_USERNAME }}+        run: ./gradlew clean build -Plog-tests